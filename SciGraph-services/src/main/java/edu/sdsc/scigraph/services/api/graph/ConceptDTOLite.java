/**
 * Copyright (C) 2014 The SciGraph authors
 *
 * Licensed under the Apache License, Version 2.0 (the "License");
 * you may not use this file except in compliance with the License.
 * You may obtain a copy of the License at
 *
 *         http://www.apache.org/licenses/LICENSE-2.0
 *
 * Unless required by applicable law or agreed to in writing, software
 * distributed under the License is distributed on an "AS IS" BASIS,
 * WITHOUT WARRANTIES OR CONDITIONS OF ANY KIND, either express or implied.
 * See the License for the specific language governing permissions and
 * limitations under the License.
 */
package edu.sdsc.scigraph.services.api.graph;

import java.util.Collection;
import java.util.HashSet;

public class ConceptDTOLite {

  private String iri;
  private Collection<String> labels = new HashSet<>();
  private String curie;
  private Collection<String> categories = new HashSet<>();
  private Collection<String> synonyms = new HashSet<>();
  private Collection<String> acronyms = new HashSet<>();
  private Collection<String> abbreviations = new HashSet<>();
  private boolean deprecated;

  public String getUri() {
    return iri;
  }

  public void setUri(String uri) {
    this.iri = uri;
  }

  public Collection<String> getLabels() {
    return labels;
  }

  public void setLabels(Collection<String> labels) {
    this.labels = labels;
  }

<<<<<<< HEAD
  @XmlAttribute
=======
  public String getFragment() {
    return fragment;
  }

  public void setFragment(String fragment) {
    this.fragment = fragment;
  }

>>>>>>> a34883eb
  public String getCurie() {
    return curie;
  }

  public void setCurie(String curie) {
    this.curie = curie;
  }

  public Collection<String> getCategories() {
    return categories;
  }

  public void setCategories(Collection<String> categories) {
    this.categories = categories;
  }

  public Collection<String> getSynonyms() {
    return synonyms;
  }

  public void setSynonyms(Collection<String> synonyms) {
    this.synonyms = synonyms;
  }

  public Collection<String> getAcronyms() {
    return acronyms;
  }

  public void setAcronyms(Collection<String> acronyms) {
    this.acronyms = acronyms;
  }

  public Collection<String> getAbbreviations() {
    return abbreviations;
  }

  public void setAbbreviations(Collection<String> abbreviations) {
    this.abbreviations = abbreviations;
  }

  public boolean isDeprecated() {
    return deprecated;
  }

  public void setDeprecated(boolean deprecated) {
    this.deprecated = deprecated;
  }

}
<|MERGE_RESOLUTION|>--- conflicted
+++ resolved
@@ -1,108 +1,96 @@
-/**
- * Copyright (C) 2014 The SciGraph authors
- *
- * Licensed under the Apache License, Version 2.0 (the "License");
- * you may not use this file except in compliance with the License.
- * You may obtain a copy of the License at
- *
- *         http://www.apache.org/licenses/LICENSE-2.0
- *
- * Unless required by applicable law or agreed to in writing, software
- * distributed under the License is distributed on an "AS IS" BASIS,
- * WITHOUT WARRANTIES OR CONDITIONS OF ANY KIND, either express or implied.
- * See the License for the specific language governing permissions and
- * limitations under the License.
- */
-package edu.sdsc.scigraph.services.api.graph;
+/**
+ * Copyright (C) 2014 The SciGraph authors
+ *
+ * Licensed under the Apache License, Version 2.0 (the "License");
+ * you may not use this file except in compliance with the License.
+ * You may obtain a copy of the License at
+ *
+ *         http://www.apache.org/licenses/LICENSE-2.0
+ *
+ * Unless required by applicable law or agreed to in writing, software
+ * distributed under the License is distributed on an "AS IS" BASIS,
+ * WITHOUT WARRANTIES OR CONDITIONS OF ANY KIND, either express or implied.
+ * See the License for the specific language governing permissions and
+ * limitations under the License.
+ */
+package edu.sdsc.scigraph.services.api.graph;
+
+import java.util.Collection;
+import java.util.HashSet;
+
+public class ConceptDTOLite {
+
+  private String iri;
+  private Collection<String> labels = new HashSet<>();
+  private String curie;
+  private Collection<String> categories = new HashSet<>();
+  private Collection<String> synonyms = new HashSet<>();
+  private Collection<String> acronyms = new HashSet<>();
+  private Collection<String> abbreviations = new HashSet<>();
+  private boolean deprecated;
+
+  public String getUri() {
+    return iri;
+  }
+
+  public void setUri(String uri) {
+    this.iri = uri;
+  }
+
+  public Collection<String> getLabels() {
+    return labels;
+  }
+
+  public void setLabels(Collection<String> labels) {
+    this.labels = labels;
+  }
 
-import java.util.Collection;
-import java.util.HashSet;
-
-public class ConceptDTOLite {
-
-  private String iri;
-  private Collection<String> labels = new HashSet<>();
-  private String curie;
-  private Collection<String> categories = new HashSet<>();
-  private Collection<String> synonyms = new HashSet<>();
-  private Collection<String> acronyms = new HashSet<>();
-  private Collection<String> abbreviations = new HashSet<>();
-  private boolean deprecated;
-
-  public String getUri() {
-    return iri;
-  }
-
-  public void setUri(String uri) {
-    this.iri = uri;
-  }
-
-  public Collection<String> getLabels() {
-    return labels;
-  }
-
-  public void setLabels(Collection<String> labels) {
-    this.labels = labels;
-  }
-
-<<<<<<< HEAD
-  @XmlAttribute
-=======
-  public String getFragment() {
-    return fragment;
-  }
-
-  public void setFragment(String fragment) {
-    this.fragment = fragment;
-  }
-
->>>>>>> a34883eb
-  public String getCurie() {
-    return curie;
-  }
-
-  public void setCurie(String curie) {
-    this.curie = curie;
-  }
-
-  public Collection<String> getCategories() {
-    return categories;
-  }
-
-  public void setCategories(Collection<String> categories) {
-    this.categories = categories;
-  }
-
-  public Collection<String> getSynonyms() {
-    return synonyms;
-  }
-
-  public void setSynonyms(Collection<String> synonyms) {
-    this.synonyms = synonyms;
-  }
-
-  public Collection<String> getAcronyms() {
-    return acronyms;
-  }
-
-  public void setAcronyms(Collection<String> acronyms) {
-    this.acronyms = acronyms;
-  }
-
-  public Collection<String> getAbbreviations() {
-    return abbreviations;
-  }
-
-  public void setAbbreviations(Collection<String> abbreviations) {
-    this.abbreviations = abbreviations;
-  }
-
-  public boolean isDeprecated() {
-    return deprecated;
-  }
-
-  public void setDeprecated(boolean deprecated) {
-    this.deprecated = deprecated;
-  }
-
-}
+  public String getCurie() {
+    return curie;
+  }
+
+  public void setCurie(String curie) {
+    this.curie = curie;
+  }
+
+  public Collection<String> getCategories() {
+    return categories;
+  }
+
+  public void setCategories(Collection<String> categories) {
+    this.categories = categories;
+  }
+
+  public Collection<String> getSynonyms() {
+    return synonyms;
+  }
+
+  public void setSynonyms(Collection<String> synonyms) {
+    this.synonyms = synonyms;
+  }
+
+  public Collection<String> getAcronyms() {
+    return acronyms;
+  }
+
+  public void setAcronyms(Collection<String> acronyms) {
+    this.acronyms = acronyms;
+  }
+
+  public Collection<String> getAbbreviations() {
+    return abbreviations;
+  }
+
+  public void setAbbreviations(Collection<String> abbreviations) {
+    this.abbreviations = abbreviations;
+  }
+
+  public boolean isDeprecated() {
+    return deprecated;
+  }
+
+  public void setDeprecated(boolean deprecated) {
+    this.deprecated = deprecated;
+  }
+
+}